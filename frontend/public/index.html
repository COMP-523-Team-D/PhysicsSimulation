<!doctype html>
<html lang="en">
<head>
    <meta charset="UTF-8">
    <meta name="viewport"
          content="width=device-width, user-scalable=no, initial-scale=1.0, maximum-scale=1.0, minimum-scale=1.0">
    <meta http-equiv="X-UA-Compatible" content="ie=edge">
    <link rel="stylesheet" href="https://cdnjs.cloudflare.com/ajax/libs/font-awesome/5.15.2/css/all.min.css" />
    <title>Document</title>
</head>
<body>
<div id="root"></div>
<<<<<<< HEAD

<!-- The core Firebase JS SDK is always required and must be listed first -->
<script src="/__/firebase/8.2.9/firebase-app.js"></script>

<!-- TODO: Add SDKs for Firebase products that you want to use
 https://firebase.google.com/docs/web/setup#available-libraries -->
<script src="/__/firebase/8.2.9/firebase-analytics.js"></script>

<!-- Initialize Firebase -->
<script src="/__/firebase/init.js"></script>

</body>
</html>
=======
 <!-- The core Firebase JS SDK is always required and must be listed first -->
    <script src="/__/firebase/8.2.9/firebase-app.js"></script>

    <!-- TODO: Add SDKs for Firebase products that you want to use
     https://firebase.google.com/docs/web/setup#available-libraries -->
    <script src="/__/firebase/8.2.9/firebase-analytics.js"></script>

    <!-- Initialize Firebase -->
</body>
</html>
>>>>>>> 15db9d79
<|MERGE_RESOLUTION|>--- conflicted
+++ resolved
@@ -10,29 +10,13 @@
 </head>
 <body>
 <div id="root"></div>
-<<<<<<< HEAD
+ <!-- The core Firebase JS SDK is always required and must be listed first -->
+    <script src="/__/firebase/8.2.9/firebase-app.js"></script>
 
-<!-- The core Firebase JS SDK is always required and must be listed first -->
-<script src="/__/firebase/8.2.9/firebase-app.js"></script>
-
-<!-- TODO: Add SDKs for Firebase products that you want to use
- https://firebase.google.com/docs/web/setup#available-libraries -->
-<script src="/__/firebase/8.2.9/firebase-analytics.js"></script>
 
 <!-- Initialize Firebase -->
 <script src="/__/firebase/init.js"></script>
 
+
 </body>
-</html>
-=======
- <!-- The core Firebase JS SDK is always required and must be listed first -->
-    <script src="/__/firebase/8.2.9/firebase-app.js"></script>
-
-    <!-- TODO: Add SDKs for Firebase products that you want to use
-     https://firebase.google.com/docs/web/setup#available-libraries -->
-    <script src="/__/firebase/8.2.9/firebase-analytics.js"></script>
-
-    <!-- Initialize Firebase -->
-</body>
-</html>
->>>>>>> 15db9d79
+</html>