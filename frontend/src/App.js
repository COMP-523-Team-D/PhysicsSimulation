--- conflicted
+++ resolved
@@ -9,47 +9,9 @@
 import InstructorProfile from "./screens/InstructorProfile";
 import LoginScreen from "./screens/LoginScreen";
 import RegisterScreen from "./screens/RegisterScreen";
-<<<<<<< HEAD
 import Navigation from './components/Navigation';
 import * as ROUTES from "./constants/routes"
 import "./App.css";
-=======
-
-// Firebase App (the core Firebase SDK) is always required and
-// must be listed before other Firebase SDKs
-import firebase from "firebase/app";
-
-// Add the Firebase services that you want to use
-import "firebase/auth";
-import "firebase/firestore";
-
-// Your web app's Firebase configuration
-// For Firebase JS SDK v7.20.0 and later, measurementId is optional
-const firebaseConfig = {
-  apiKey: "AIzaSyA1gu3Z0AhuGUQXFMOl9C69-V-eCcwD3hI",
-  authDomain: "unc-physics-simulation.firebaseapp.com",
-  databaseURL: "https://unc-physics-simulation-default-rtdb.firebaseio.com",
-  projectId: "unc-physics-simulation",
-  storageBucket: "unc-physics-simulation.appspot.com",
-  messagingSenderId: "188932414514",
-  appId: "1:188932414514:web:c7df0cb566929883fc302b",
-  measurementId: "G-Z97JLPVR8C"
-};
-
-// Initialize Firebase
-firebase.initializeApp(firebaseConfig);
-//firebase.analytics();
-
-/*
- * Firebase Authentication
- * & Firebase Firestore
- */
-const auth = firebase.auth();
-auth.useEmulator("http://localhost:9099"); // Initialize to use the emulators
-
-const db = firebase.firestore();
-db.useEmulator("localhost", 8080); // Initialize to use the emulators
->>>>>>> b8fbb313
 
 // main container component
 
@@ -106,7 +68,6 @@
   simulation: supportedSimulations[0],
 };
 
-/*
 const App = () => {
   return (
     <Router>
@@ -164,21 +125,4 @@
     </Router>
   );
 };
-*/
 
-const App = () => (
-  <Router>
-    <div>
-      <Navigation />
-
-      <hr />
-
-      {/*<Route exact path={ROUTES.LANDING_SCREEN} component={LandingScreen} />*/}
-      <Route exact path={ROUTES.HOME_SCREEN} component={() => (<HomeScreen className="HomeScreen"/>)}/>
-      <Route exact path={ROUTES.REGISTER_SCREEN} component={() => (<RegisterScreen className="RegisterScreen"/>)}/>
-      <Route exact path={ROUTES.LOGIN_SCREEN} component={() => (<LoginScreen className="LoginScreen" />)} />
-    </div>
-  </Router>
-);
-
-export default App;