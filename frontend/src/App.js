import "./App.css";
import { BrowserRouter as Router, Route } from "react-router-dom";
import { Container } from "react-bootstrap";
import Header from "./components/Header";
import HomeScreen from "./screens/HomeScreen";
import ExampleSimulationScreen from "./screens/ExampleSimulationScreen";
import ExampleBuildScreen from "./screens/ExampleBuildScreen";
import InstructorProfile from "./screens/InstructorProfile";
import LoginScreen from "./screens/LoginScreen";
import RegisterScreen from "./screens/RegisterScreen";
<<<<<<< HEAD
import { firebaseConfig } from "./firebaseConfig";
=======

>>>>>>> b8fbb313
// Firebase App (the core Firebase SDK) is always required and
// must be listed before other Firebase SDKs
import firebase from "firebase/app";

// Add the Firebase services that you want to use
import "firebase/auth";
import "firebase/firestore";

// Your web app's Firebase configuration
// For Firebase JS SDK v7.20.0 and later, measurementId is optional
const firebaseConfig = {
  apiKey: "AIzaSyA1gu3Z0AhuGUQXFMOl9C69-V-eCcwD3hI",
  authDomain: "unc-physics-simulation.firebaseapp.com",
  databaseURL: "https://unc-physics-simulation-default-rtdb.firebaseio.com",
  projectId: "unc-physics-simulation",
  storageBucket: "unc-physics-simulation.appspot.com",
  messagingSenderId: "188932414514",
  appId: "1:188932414514:web:c7df0cb566929883fc302b",
  measurementId: "G-Z97JLPVR8C"
};

// Initialize Firebase
firebase.initializeApp(firebaseConfig);
//firebase.analytics();

/*
 * Firebase Authentication
 * & Firebase Firestore
 */
const auth = firebase.auth();
auth.useEmulator("http://localhost:9099"); // Initialize to use the emulators

const db = firebase.firestore();
db.useEmulator("localhost", 8080); // Initialize to use the emulators

// main container component

// example dummy data
// added so we could see how things could be rendered based on user details

const dummyUserInfo = {
  id: 1,
  typeEnum: "STUDENT",
  firstName: "John",
  lastName: "Doe",
  courses: ["Physics 100", "Another Class"],
};

const supportedSimulations = [
  {
    //renamed variables to make less ambiguous
    //left old names until I can hunt them all down and change them

    simName: "Projectile Motion",
    simSrcPath: "../../phetsims/projectile-motion/projectile-motion_en.html",
    Name: "Projectile Motion",
    Source:
      "https://phet.colorado.edu/sims/html/projectile-motion/latest/projectile-motion_en.html",
    Variables: ["Initial Speed", "Cannon Angle", "Cannon Height"],
    simVariables: ["Initial Speed", "Cannon Angle", "Cannon Height"],
  },
  {
    Name: "Forces and Motion",
    Source:
      "https://phet.colorado.edu/sims/html/forces-and-motion-basics/latest/forces-and-motion-basics_en.html",
    Variables: ["Initial Speed", "Cannon Angle", "Cannon Height"],
  },

  {
    Name: "Friction",
    Source:
      "https://phet.colorado.edu/sims/html/friction/latest/friction_en.html",
    Variables: ["Initial Speed", "Cannon Angle", "Cannon Height"],
  },

  {
    Name: "Hooke's Law",
    Source:
      "https://phet.colorado.edu/sims/html/hookes-law/latest/hookes-law_en.html",
    Variables: ["Initial Speed", "Cannon Angle", "Cannon Height"],
  },
];

const dummyAssignment = {
  id: 0,
  name: "Projectile Motion",
  questions: ["q1", "q2", "q3"],
  simulation: supportedSimulations[0],
};

const App = () => {
  return (
    <Router>
      <Header db={db} auth={auth} />
      <Container className="routes py-2 d-flex justify-content-center">
        <Route
          exact
          path="/"
          component={() => (
            <HomeScreen
              db={db}
              auth={auth}
              simulations={supportedSimulations}
              className="HomeScreen"
            />
          )}
        />
        <Route
          exact
          path="/Login"
          component={() => (
            <LoginScreen db={db} auth={auth} className="LoginScreen" />
          )}
        />
        <Route
          exact
          path="/Register"
          component={() => (
            <RegisterScreen db={db} auth={auth} className="RegisterScreen" />
          )}
        />
        <Route
          path="/simulation"
          component={() => (
            <ExampleSimulationScreen
              data={dummyUserInfo}
              assignment={dummyAssignment}
            />
          )}
        />
        <Route
          path="/InstructorProfile"
          component={() => <InstructorProfile data={dummyUserInfo} />}
        />
        <Route
          path="/build"
          component={() => (
            <ExampleBuildScreen
              data={dummyUserInfo}
              supportedSimulations={supportedSimulations}
            />
          )}
        />
      </Container>
    </Router>
  );
};

export default App;<|MERGE_RESOLUTION|>--- conflicted
+++ resolved
@@ -8,11 +8,7 @@
 import InstructorProfile from "./screens/InstructorProfile";
 import LoginScreen from "./screens/LoginScreen";
 import RegisterScreen from "./screens/RegisterScreen";
-<<<<<<< HEAD
-import { firebaseConfig } from "./firebaseConfig";
-=======
 
->>>>>>> b8fbb313
 // Firebase App (the core Firebase SDK) is always required and
 // must be listed before other Firebase SDKs
 import firebase from "firebase/app";
@@ -31,7 +27,7 @@
   storageBucket: "unc-physics-simulation.appspot.com",
   messagingSenderId: "188932414514",
   appId: "1:188932414514:web:c7df0cb566929883fc302b",
-  measurementId: "G-Z97JLPVR8C"
+  measurementId: "G-Z97JLPVR8C",
 };
 
 // Initialize Firebase
