--- conflicted
+++ resolved
@@ -30,7 +30,7 @@
   //storageBucket: "unc-physics-simulation.appspot.com",
   messagingSenderId: "188932414514",
   appId: "1:188932414514:web:c7df0cb566929883fc302b",
-  measurementId: "G-Z97JLPVR8C"
+  measurementId: "G-Z97JLPVR8C",
 };
 
 // Initialize Firebase
@@ -44,7 +44,7 @@
 const auth = firebase.auth();
 auth.useEmulator("http://localhost:9099"); // Initialize to use the emulators
 
-const db = firebase.firestore()
+const db = firebase.firestore();
 //db.useEmulator("localhost", 8080); // Initialize to use the emulators
 
 // main container component
@@ -95,14 +95,13 @@
   },
 ];
 
-<<<<<<< HEAD
 const dummyAssignment = {
   id: 0,
   name: "Projectile Motion",
   questions: ["q1", "q2", "q3"],
   simulation: supportedSimulations[0],
 };
-=======
+
 /*
 auth.onAuthStateChanged( (user) => {
   if (user) {
@@ -202,7 +201,6 @@
   }
 });
 */
->>>>>>> 47d25e29
 
 const App = () => {
   return (
@@ -213,7 +211,12 @@
           exact
           path="/"
           component={() => (
-            <HomeScreen db={db} auth={auth} simulations={supportedSimulations} className="HomeScreen" />
+            <HomeScreen
+              db={db}
+              auth={auth}
+              simulations={supportedSimulations}
+              className="HomeScreen"
+            />
           )}
         />
         <Route
