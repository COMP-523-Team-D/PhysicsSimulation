import "./App.css";
import { BrowserRouter as Router, Route } from "react-router-dom";
import { Container } from "react-bootstrap";
import Header from "./components/Header";
import HomeScreen from "./screens/HomeScreen";
import ExampleSimulationScreen from "./screens/ExampleSimulationScreen";
import ExampleBuildScreen from "./screens/ExampleBuildScreen";
import InstructorProfile from "./screens/InstructorProfile";
import LoginScreen from "./screens/LoginScreen";
import RegisterScreen from "./screens/RegisterScreen";

// Firebase App (the core Firebase SDK) is always required and
// must be listed before other Firebase SDKs
import firebase from "firebase/app";

// Add the Firebase services that you want to use
import "firebase/auth";
import "firebase/firestore";

// Your web app's Firebase configuration
// For Firebase JS SDK v7.20.0 and later, measurementId is optional

const firebaseConfig = {
  apiKey: "AIzaSyA1gu3Z0AhuGUQXFMOl9C69-V-eCcwD3hI",
  //authDomain: "unc-physics-simulation.firebaseapp.com",
  //databaseURL: "https://unc-physics-simulation-default-rtdb.firebaseio.com",
  databaseURL: "https://localhost:8080",
  projectId: "unc-physics-simulation",
  //storageBucket: "unc-physics-simulation.appspot.com",
  //messagingSenderId: "188932414514",
<<<<<<< HEAD

  // appId: "1:188932414514:web:c7df0cb566929883fc302b",
  // measurementId: "G-Z97JLPVR8C",
=======
  //appId: "1:188932414514:web:c7df0cb566929883fc302b",
  //measurementId: "G-Z97JLPVR8C"
>>>>>>> fba1ddf3
};

// Initialize Firebase
firebase.initializeApp(firebaseConfig);
//firebase.analytics();

/*
 * Firebase Authentication
 * & Firebase Firestore
 */
const auth = firebase.auth();
auth.useEmulator("http://localhost:9099"); // Initialize to use the emulators

const db = firebase.firestore();
db.useEmulator("localhost", 8080); // Initialize to use the emulators

// main container component

// example dummy data
// added so we could see how things could be rendered based on user details

const dummyUserInfo = {
  id: 1,
  typeEnum: "STUDENT",
  firstName: "John",
  lastName: "Doe",
  courses: ["Physics 100", "Another Class"],
};

const supportedSimulations = [
  {
    //renamed variables to make less ambiguous
    //left old names until I can hunt them all down and change them

    simName: "Projectile Motion",
    simSrcPath: "../../phetsims/projectile-motion/projectile-motion_en.html",
    Name: "Projectile Motion",
    Source:
      "https://phet.colorado.edu/sims/html/projectile-motion/latest/projectile-motion_en.html",
    Variables: ["Initial Speed", "Cannon Angle", "Cannon Height"],
    simVariables: ["Initial Speed", "Cannon Angle", "Cannon Height"],
  },
  {
    Name: "Forces and Motion",
    Source:
      "https://phet.colorado.edu/sims/html/forces-and-motion-basics/latest/forces-and-motion-basics_en.html",
    Variables: ["Initial Speed", "Cannon Angle", "Cannon Height"],
  },

  {
    Name: "Friction",
    Source:
      "https://phet.colorado.edu/sims/html/friction/latest/friction_en.html",
    Variables: ["Initial Speed", "Cannon Angle", "Cannon Height"],
  },

  {
    Name: "Hooke's Law",
    Source:
      "https://phet.colorado.edu/sims/html/hookes-law/latest/hookes-law_en.html",
    Variables: ["Initial Speed", "Cannon Angle", "Cannon Height"],
  },
];

const dummyAssignment = {
  id: 0,
  name: "Projectile Motion",
  questions: ["q1", "q2", "q3"],
  simulation: supportedSimulations[0],
};

const App = () => {
  return (
    <Router>
      <Header db={db} auth={auth} />
      <Container className="routes py-2 d-flex justify-content-center">
        <Route
          exact
          path="/"
          component={() => (
            <HomeScreen
              db={db}
              auth={auth}
              simulations={supportedSimulations}
              className="HomeScreen"
            />
          )}
        />
        <Route
          exact
          path="/Login"
          component={() => (
            <LoginScreen db={db} auth={auth} className="LoginScreen" />
          )}
        />
        <Route
          exact
          path="/Register"
          component={() => (
            <RegisterScreen db={db} auth={auth} className="RegisterScreen" />
          )}
        />
        <Route
          path="/simulation"
          component={() => (
            <ExampleSimulationScreen
              data={dummyUserInfo}
              assignment={dummyAssignment}
            />
          )}
        />
        <Route
          path="/InstructorProfile"
          component={() => <InstructorProfile data={dummyUserInfo} />}
        />
        <Route
          path="/build"
          component={() => (
            <ExampleBuildScreen
              data={dummyUserInfo}
              supportedSimulations={supportedSimulations}
            />
          )}
        />
      </Container>
    </Router>
  );
};

export default App;<|MERGE_RESOLUTION|>--- conflicted
+++ resolved
@@ -28,14 +28,9 @@
   projectId: "unc-physics-simulation",
   //storageBucket: "unc-physics-simulation.appspot.com",
   //messagingSenderId: "188932414514",
-<<<<<<< HEAD
 
-  // appId: "1:188932414514:web:c7df0cb566929883fc302b",
-  // measurementId: "G-Z97JLPVR8C",
-=======
   //appId: "1:188932414514:web:c7df0cb566929883fc302b",
   //measurementId: "G-Z97JLPVR8C"
->>>>>>> fba1ddf3
 };
 
 // Initialize Firebase
