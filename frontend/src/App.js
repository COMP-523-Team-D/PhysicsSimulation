--- conflicted
+++ resolved
@@ -6,13 +6,11 @@
 import ExampleSimulation from "./components/exampleSimulation";
 import ExampleBuild from "./components/exampleBuild";
 
-<<<<<<< HEAD
-=======
 // main container component
 
 // example dummy data
 // added so we could see how things could be rendered based on user details
->>>>>>> 73f93620
+
 const dummyUserInfo = {
   id: 1,
   typeEnum: "STUDENT",
@@ -21,19 +19,16 @@
   courses: ["Physics 100", "Another Class"],
 };
 
-<<<<<<< HEAD
 const dummyAssignment = {
   id: 0,
   name: "Projectile Motion",
   questions: ["q1", "q2", "q3"],
 };
-=======
->>>>>>> 73f93620
+
 const simulationData = {};
 const App = () => {
   return (
     <Router>
-<<<<<<< HEAD
       <Header data={dummyUserInfo} />
       <Container className="routes py-2 d-flex justify-content-center mb-5">
         <Route
@@ -49,11 +44,6 @@
           path="/build"
           component={() => <ExampleBuild data={dummyUserInfo} />}
         />
-=======
-      <Header />
-      <Container className="routes py-2 d-flex justify-content-center">
-        <Route path="/simulation" component={ExampleSimulation} />
->>>>>>> 73f93620
         <Route
           exact
           path="/"
