--- conflicted
+++ resolved
@@ -24,17 +24,11 @@
           <Container>
             <Row className="mt-4 pt-3">
               <Col className="d-flex justify-content-center">
-<<<<<<< HEAD
                 <SimulationContainerComponent
                   simVariables={simVariables}
                   simName={simName}
                   simSrcPath={simSrcPath}
                 />
-=======
-                <iframe
-                  src={document.getElementById("Projectile Motion").src}>
-                </iframe>
->>>>>>> 47d25e29
               </Col>
             </Row>
             <Row className="justify-content-center mt-5 graph-container d-md-flex d-none ">
