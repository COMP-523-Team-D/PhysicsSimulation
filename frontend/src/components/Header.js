--- conflicted
+++ resolved
@@ -2,15 +2,9 @@
 import { LinkContainer } from "react-router-bootstrap";
 import "../App.css";
 
-<<<<<<< HEAD
 const Header = ({ data }) => {
   const { id, typeEnum, firstName, lastName, courses } = data;
 
-=======
-//stateless component for the navbar
-
-const Header = () => {
->>>>>>> 73f93620
   return (
     <header>
       <Navbar
@@ -18,23 +12,15 @@
         variant="dark"
         expand="lg"
         collapseOnSelect
-<<<<<<< HEAD
-        className="py-4 mb-3navBarContainer"
-=======
-        className="py-4 navBarContainer"
->>>>>>> 73f93620
+        className="py-4 mb-3 navBarContainer"
       >
         <Container>
           <LinkContainer to="/">
             <Navbar.Brand className="navBrand">
-<<<<<<< HEAD
               {/**render welcome message if user is logged in, otherwise generic text */}
               {firstName != null
                 ? `Welcome Back ${firstName}`
                 : "UNC Physics Simulator"}
-=======
-              UNC Physics Simulator
->>>>>>> 73f93620
             </Navbar.Brand>
           </LinkContainer>
 
